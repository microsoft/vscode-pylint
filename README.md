# Pylint extension for Visual Studio Code

A Visual Studio Code extension with support for the `pylint` linter. The extension ships with `pylint=3.0.1`.

Note:

<<<<<<< HEAD
-   This extension is supported for all [actively supported versions](https://devguide.python.org/#status-of-python-branches) of the `Python` language (i.e., Python >= 3.7).
-   The bundled `pylint` is only used if there is no installed version of `pylint` found in the selected `Python` environment.
=======
-   This extension is supported for all [actively supported versions](https://devguide.python.org/#status-of-python-branches) of the `python` language (i.e., python >= 3.8).
-   By default, this extension uses the shipped `pylint` version. However, you can use `pylint` from your environment by setting `pylint.importStrategy` to `fromEnvironment`. Alternatively, you can use a custom `pylint` executable by setting `pylint.path`.
>>>>>>> e1971047
-   Minimum supported version of `pylint` is `2.12.2`.

## Usage

Once installed in Visual Studio Code, pylint will be automatically executed when you open a Python file.

If you want to disable pylint, you can [disable this extension](https://code.visualstudio.com/docs/editor/extension-marketplace#_disable-an-extension) per workspace in Visual Studio Code.

## Settings

| Settings                | Default                                                                                                                                | Description                                                                                                                                                                                                                                                                                                              |
| ----------------------- | -------------------------------------------------------------------------------------------------------------------------------------- | ------------------------------------------------------------------------------------------------------------------------------------------------------------------------------------------------------------------------------------------------------------------------------------------------------------------------ |
| pylint.args             | `[]`                                                                                                                                   | Custom arguments passed to `pylint`. E.g `"pylint.args" = ["--rcfile=<file>"]`                                                                                                                                                                                                                                           |
| pylint.severity         | `{ "convention": "Information", "error": "Error", "fatal": "Error", "refactor": "Hint", "warning": "Warning", "info": "Information" }` | Controls mapping of severity from `pylint` to VS Code severity when displaying in the problems window. You can override specific `pylint` error codes `{ "convention": "Information", "error": "Error", "fatal": "Error", "refactor": "Hint", "warning": "Warning", "W0611": "Error", "undefined-variable": "Warning" }` |
| pylint.path             | `[]`                                                                                                                                   | Setting to provide custom `pylint` executable. This will slow down linting, since we will have to run `pylint` executable every time or file save or open. Example 1: `["~/global_env/pylint"]` Example 2: `["conda", "run", "-n", "lint_env", "python", "-m", "pylint"]`                                                |
<<<<<<< HEAD
| pylint.interpreter      | `[]`                                                                                                                                   | Path to a Python interpreter to use to run the linter server.                                                                                                                                                                                                                                                            |
=======
| pylint.interpreter      | `[]`                                                                                                                                   | Path to a python interpreter to use to run the linter server. When set to `[]`, it will use the Python extension's selected interpreter. If it is set to a path, it will use that value as the interpreter.                                                                                                              |
>>>>>>> e1971047
| pylint.importStrategy   | `useBundled`                                                                                                                           | Setting to choose where to load `pylint` from. `useBundled` picks pylint bundled with the extension. `fromEnvironment` uses `pylint` available in the environment.                                                                                                                                                       |
| pylint.showNotification | `off`                                                                                                                                  | Setting to control when a notification is shown.                                                                                                                                                                                                                                                                         |
| pylint.lintOnChange     | `false`                                                                                                                                | (experimental) Setting to control linting on change feature.                                                                                                                                                                                                                                                             |
| pylint.ignorePatterns   | `[]`                                                                                                                                   | Glob patterns used to exclude files and directories from being linted.                                                                                                                                                                                                                                                   |
| pylint.includeStdLib    | `false`                                                                                                                                | Controls whether to perform linting on Python's standard library files or directories.                                                                                                                                                                                                                                   |

## Commands

| Command                | Description                       |
| ---------------------- | --------------------------------- |
| Pylint: Restart Server | Force re-start the linter server. |

## Logging

From the command palette (View > Command Palette ...), run the `Developer: Set Log Level...` command. From the quick pick menu, select `Pylint` extension from the `Extension logs` group. Then select the log level you want to set.<|MERGE_RESOLUTION|>--- conflicted
+++ resolved
@@ -3,14 +3,8 @@
 A Visual Studio Code extension with support for the `pylint` linter. The extension ships with `pylint=3.0.1`.
 
 Note:
-
-<<<<<<< HEAD
--   This extension is supported for all [actively supported versions](https://devguide.python.org/#status-of-python-branches) of the `Python` language (i.e., Python >= 3.7).
--   The bundled `pylint` is only used if there is no installed version of `pylint` found in the selected `Python` environment.
-=======
--   This extension is supported for all [actively supported versions](https://devguide.python.org/#status-of-python-branches) of the `python` language (i.e., python >= 3.8).
+-   This extension is supported for all [actively supported versions](https://devguide.python.org/#status-of-python-branches) of the `Python` language (i.e., Python >= 3.8).
 -   By default, this extension uses the shipped `pylint` version. However, you can use `pylint` from your environment by setting `pylint.importStrategy` to `fromEnvironment`. Alternatively, you can use a custom `pylint` executable by setting `pylint.path`.
->>>>>>> e1971047
 -   Minimum supported version of `pylint` is `2.12.2`.
 
 ## Usage
@@ -26,11 +20,7 @@
 | pylint.args             | `[]`                                                                                                                                   | Custom arguments passed to `pylint`. E.g `"pylint.args" = ["--rcfile=<file>"]`                                                                                                                                                                                                                                           |
 | pylint.severity         | `{ "convention": "Information", "error": "Error", "fatal": "Error", "refactor": "Hint", "warning": "Warning", "info": "Information" }` | Controls mapping of severity from `pylint` to VS Code severity when displaying in the problems window. You can override specific `pylint` error codes `{ "convention": "Information", "error": "Error", "fatal": "Error", "refactor": "Hint", "warning": "Warning", "W0611": "Error", "undefined-variable": "Warning" }` |
 | pylint.path             | `[]`                                                                                                                                   | Setting to provide custom `pylint` executable. This will slow down linting, since we will have to run `pylint` executable every time or file save or open. Example 1: `["~/global_env/pylint"]` Example 2: `["conda", "run", "-n", "lint_env", "python", "-m", "pylint"]`                                                |
-<<<<<<< HEAD
-| pylint.interpreter      | `[]`                                                                                                                                   | Path to a Python interpreter to use to run the linter server.                                                                                                                                                                                                                                                            |
-=======
 | pylint.interpreter      | `[]`                                                                                                                                   | Path to a python interpreter to use to run the linter server. When set to `[]`, it will use the Python extension's selected interpreter. If it is set to a path, it will use that value as the interpreter.                                                                                                              |
->>>>>>> e1971047
 | pylint.importStrategy   | `useBundled`                                                                                                                           | Setting to choose where to load `pylint` from. `useBundled` picks pylint bundled with the extension. `fromEnvironment` uses `pylint` available in the environment.                                                                                                                                                       |
 | pylint.showNotification | `off`                                                                                                                                  | Setting to control when a notification is shown.                                                                                                                                                                                                                                                                         |
 | pylint.lintOnChange     | `false`                                                                                                                                | (experimental) Setting to control linting on change feature.                                                                                                                                                                                                                                                             |
