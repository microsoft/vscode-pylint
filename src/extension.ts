// Copyright (c) Microsoft Corporation. All rights reserved.
// Licensed under the MIT License.

import * as vscode from 'vscode';
import { LanguageClient } from 'vscode-languageclient/node';
import { registerLogger, traceError, traceLog, traceVerbose } from './common/logging';
import {
    checkVersion,
    getInterpreterDetails,
    initializePython,
    onDidChangePythonInterpreter,
    resolveInterpreter,
    runPythonExtensionCommand,
} from './common/python';
import { restartServer } from './common/server';
import { checkIfConfigurationChanged, getInterpreterFromSetting } from './common/settings';
import { loadServerDefaults } from './common/setup';
import { getLSClientTraceLevel, getProjectRoot } from './common/utilities';
import { createOutputChannel, onDidChangeConfiguration, registerCommand } from './common/vscodeapi';

let lsClient: LanguageClient | undefined;
export async function activate(context: vscode.ExtensionContext): Promise<void> {
    // This is required to get server name and module. This should be
    // the first thing that we do in this extension.
    const serverInfo = loadServerDefaults();
    const serverName = serverInfo.name;
    const serverId = serverInfo.module;

    // Setup logging
    const outputChannel = createOutputChannel(serverName);
    context.subscriptions.push(outputChannel, registerLogger(outputChannel));

    const changeLogLevel = async (c: vscode.LogLevel, g: vscode.LogLevel) => {
        const level = getLSClientTraceLevel(c, g);
        await lsClient?.setTrace(level);
    };

    context.subscriptions.push(
        outputChannel.onDidChangeLogLevel(async (e) => {
            await changeLogLevel(e, vscode.env.logLevel);
        }),
        vscode.env.onDidChangeLogLevel(async (e) => {
            await changeLogLevel(outputChannel.logLevel, e);
        }),
    );

    traceLog(`Name: ${serverName}`);
    traceLog(`Module: ${serverInfo.module}`);
    traceVerbose(`Configuration: ${JSON.stringify(serverInfo)}`);

    const runServer = async () => {
        const interpreter = getInterpreterFromSetting(serverId);
        if (interpreter && interpreter.length > 0 && checkVersion(await resolveInterpreter(interpreter))) {
            traceVerbose(`Using interpreter from ${serverInfo.module}.interpreter: ${interpreter.join(' ')}`);
            lsClient = await restartServer(serverId, serverName, outputChannel, lsClient);
            return;
        }

        const interpreterDetails = await getInterpreterDetails();
        if (interpreterDetails.path) {
            traceVerbose(`Using interpreter from Python extension: ${interpreterDetails.path.join(' ')}`);
            lsClient = await restartServer(serverId, serverName, outputChannel, lsClient);
            return;
        }

        traceError(
            'Python interpreter missing:\r\n' +
<<<<<<< HEAD
            '[Option 1] Select Python interpreter using the ms-python.python.\r\n' +
            `[Option 2] Set an interpreter using "${serverId}.interpreter" setting.\r\n` +
            'Please use Python 3.7 or greater.',
=======
                '[Option 1] Select python interpreter using the ms-python.python.\r\n' +
                `[Option 2] Set an interpreter using "${serverId}.interpreter" setting.\r\n` +
                'Please use Python 3.8 or greater.',
>>>>>>> e1971047
        );
    };

    context.subscriptions.push(
        onDidChangePythonInterpreter(async () => {
            await runServer();
        }),
        onDidChangeConfiguration(async (e: vscode.ConfigurationChangeEvent) => {
            if (checkIfConfigurationChanged(e, serverId)) {
                await runServer();
            }
        }),
        registerCommand(`${serverId}.restart`, async () => {
            await runServer();
        }),
    );

    setImmediate(async () => {
        const interpreter = getInterpreterFromSetting(serverId);
        if (interpreter === undefined || interpreter.length === 0) {
            traceLog(`Python extension loading`);
            await initializePython(context.subscriptions);
            traceLog(`Python extension loaded`);
        } else {
            await runServer();
        }
    });
}

export async function deactivate(): Promise<void> {
    if (lsClient) {
        await lsClient.stop();
    }
}<|MERGE_RESOLUTION|>--- conflicted
+++ resolved
@@ -65,15 +65,9 @@
 
         traceError(
             'Python interpreter missing:\r\n' +
-<<<<<<< HEAD
             '[Option 1] Select Python interpreter using the ms-python.python.\r\n' +
             `[Option 2] Set an interpreter using "${serverId}.interpreter" setting.\r\n` +
-            'Please use Python 3.7 or greater.',
-=======
-                '[Option 1] Select python interpreter using the ms-python.python.\r\n' +
-                `[Option 2] Set an interpreter using "${serverId}.interpreter" setting.\r\n` +
-                'Please use Python 3.8 or greater.',
->>>>>>> e1971047
+            'Please use Python 3.8 or greater.',
         );
     };
 
