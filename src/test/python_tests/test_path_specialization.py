"""
Test for path and interpreter settings.
"""
from threading import Event
from typing import Dict

from hamcrest import assert_that, is_

from .lsp_test_client import constants, defaults, session, utils

TEST_FILE_PATH = constants.TEST_DATA / "sample1" / "sample.py"
TEST_FILE_URI = utils.as_uri(str(TEST_FILE_PATH))
TIMEOUT = 10  # 10 seconds


class CallbackObject:
    """Object that holds results for WINDOW_LOG_MESSAGE to capture argv"""

    def __init__(self):
        self.result = False

    def check_result(self):
        """returns Boolean result"""
        return self.result

    def check_for_argv_duplication(self, argv: Dict[str, str]):
        """checks if argv duplication exists and sets result boolean"""
        if argv["type"] == 4 and argv["message"].find("--from-stdin") >= 0:
            parts = argv["message"].split()
            count = len([x for x in parts if x.startswith("--from-stdin")])
            self.result = count > 1


def test_path():
    """Test linting using pylint bin path set."""

    default_init = defaults.vscode_initialize_defaults()
    default_init["initializationOptions"]["settings"][0]["path"] = ["pylint"]

    argv_callback_object = CallbackObject()
    contents = TEST_FILE_PATH.read_text(encoding="utf-8")

    actual = True
    with session.LspSession() as ls_session:
        ls_session.set_notification_callback(
            session.WINDOW_LOG_MESSAGE,
            argv_callback_object.check_for_argv_duplication,
        )

        done = Event()

        def _handler(_params):
            done.set()

        ls_session.set_notification_callback(session.PUBLISH_DIAGNOSTICS, _handler)

        ls_session.initialize(default_init)
        ls_session.notify_did_open(
            {
                "textDocument": {
                    "uri": TEST_FILE_URI,
                    "languageId": "python",
                    "version": 1,
                    "text": contents,
                }
            }
        )

        # wait for some time to receive all notifications
        done.wait(TIMEOUT)
        done.clear()

        # Call this second time to detect arg duplication.
        ls_session.notify_did_open(
            {
                "textDocument": {
                    "uri": TEST_FILE_URI,
                    "languageId": "python",
                    "version": 1,
                    "text": contents,
                }
            }
        )

        # wait for some time to receive all notifications
        done.wait(TIMEOUT)

        actual = argv_callback_object.check_result()

    assert_that(actual, is_(False))


def test_interpreter():
<<<<<<< HEAD
    """Test linting using specific Python path."""
    init_params = copy.deepcopy(defaults.VSCODE_DEFAULT_INITIALIZE)
    init_params["initializationOptions"]["settings"][0]["interpreter"] = ["python"]
=======
    """Test linting using specific python path."""
    default_init = defaults.vscode_initialize_defaults()
    default_init["initializationOptions"]["settings"][0]["interpreter"] = ["python"]
>>>>>>> e1971047

    argv_callback_object = CallbackObject()
    contents = TEST_FILE_PATH.read_text(encoding="utf-8")

    actual = True
    with session.LspSession() as ls_session:
        ls_session.set_notification_callback(
            session.WINDOW_LOG_MESSAGE,
            argv_callback_object.check_for_argv_duplication,
        )

        done = Event()

        def _handler(_params):
            done.set()

        ls_session.set_notification_callback(session.PUBLISH_DIAGNOSTICS, _handler)

        ls_session.initialize(default_init)
        ls_session.notify_did_open(
            {
                "textDocument": {
                    "uri": TEST_FILE_URI,
                    "languageId": "python",
                    "version": 1,
                    "text": contents,
                }
            }
        )

        # wait for some time to receive all notifications
        done.wait(TIMEOUT)
        done.clear()

        # Call this second time to detect arg duplication.
        ls_session.notify_did_open(
            {
                "textDocument": {
                    "uri": TEST_FILE_URI,
                    "languageId": "python",
                    "version": 1,
                    "text": contents,
                }
            }
        )

        # wait for some time to receive all notifications
        done.wait(TIMEOUT)

        actual = argv_callback_object.check_result()

    assert_that(actual, is_(False))<|MERGE_RESOLUTION|>--- conflicted
+++ resolved
@@ -91,15 +91,8 @@
 
 
 def test_interpreter():
-<<<<<<< HEAD
-    """Test linting using specific Python path."""
-    init_params = copy.deepcopy(defaults.VSCODE_DEFAULT_INITIALIZE)
-    init_params["initializationOptions"]["settings"][0]["interpreter"] = ["python"]
-=======
-    """Test linting using specific python path."""
     default_init = defaults.vscode_initialize_defaults()
     default_init["initializationOptions"]["settings"][0]["interpreter"] = ["python"]
->>>>>>> e1971047
 
     argv_callback_object = CallbackObject()
     contents = TEST_FILE_PATH.read_text(encoding="utf-8")
